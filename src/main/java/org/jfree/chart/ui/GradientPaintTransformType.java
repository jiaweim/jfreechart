--- conflicted
+++ resolved
@@ -47,10 +47,5 @@
 
     /** Center/horizontal. */
     CENTER_HORIZONTAL
-<<<<<<< HEAD
-}
-=======
 
-}
-
->>>>>>> ebe12b0d
+}