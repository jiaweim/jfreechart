--- conflicted
+++ resolved
@@ -45,8 +45,5 @@
 
     /** Center alignment. */
     CENTER
-<<<<<<< HEAD
-=======
     
->>>>>>> ebe12b0d
 }